--- conflicted
+++ resolved
@@ -262,15 +262,11 @@
   <b>⏱ Окончание:</b> {{if .EndTime}}{{.EndTime}}{{else}}<i>Не указано</i>{{end}}
   <b>📌 Завершение регистрации:</b> {{.RegistrationEnd}}
   <b>👥 Максимальное количество участников:</b> {{if .MaxParticipants}}{{.MaxParticipants}}{{else}}<i>Не ограничено</i>{{end}}
-
-<<<<<<< HEAD
+  
   <blockquote><b>📄 Текст после регистрации:</b>
   {{if .AfterRegistrationText}}{{.AfterRegistrationText}}{{else}}<i>Не указан</i>{{end}}</blockquote>
-=======
-  <b>📄 Текст после регистрации: {{.AfterRegistrationText}}</b> 
   
   <b>🔗 Ссылка на мероприятие:</b> <code>{{.Link}}</code>
->>>>>>> 4dc0d64d
 
 edit_after_reg_text: |-
   ✍️ Изменить текст после регистрации
@@ -286,12 +282,10 @@
   Вы уверены, что хотите удалить мероприятие <b>{{.Name}}</b>
 event_deleted: |-
   ✔️ Мероприятие <b>{{.Name}}</b> успешно удален!
-<<<<<<< HEAD
 
 registered_users_text: |-
   👥 Список пользователей, зарегистрированных на мероприятие
 
-=======
 qr_expired: |-
   <b>❗️ QR-код устарел</b>
 self_qr_error: |-
@@ -314,7 +308,6 @@
   <u><b>✔️ QR-код успешно активирован</b></u>
   
   <b>Участник:</b> {{.FIO}} (@{{.Username}})
->>>>>>> 4dc0d64d
 #admin menu
 admin_menu_text: |-
   <b>Админ-меню:</b>
