--- conflicted
+++ resolved
@@ -261,21 +261,12 @@
   <b>⏱ Окончание:</b> {{if .EndTime}}{{.EndTime}}{{else}}<i>Не указано</i>{{end}}
   <b>📌 Завершение регистрации:</b> {{.RegistrationEnd}}
   <b>👥 Максимальное количество участников:</b> {{if .MaxParticipants}}{{.MaxParticipants}}{{else}}<i>Не ограничено</i>{{end}}
-<<<<<<< HEAD
-  
+
+  <b>👤 Посетили: {{.VisitedCount}}/{{.ParticipantsCount}}</b>
+
   <blockquote><b>📄 Текст после регистрации:</b>
   {{if .AfterRegistrationText}}{{.AfterRegistrationText}}{{else}}<i>Не указан</i>{{end}}</blockquote>
-  
-  <b>👤 Посетили: {{.VisitedCount}}/{{.ParticipantsCount}}</b>
-  
-=======
-
-  <b>👤 Количество участников: {{.ParticipantsCount}}</b>
-
-  <blockquote><b>📄 Текст после регистрации:</b>
-  {{if .AfterRegistrationText}}{{.AfterRegistrationText}}{{else}}<i>Не указан</i>{{end}}</blockquote>
-
->>>>>>> 07d5d165
+
   <b>🔗 Ссылка на мероприятие:</b> <code>{{.Link}}</code>
 
 edit_after_reg_text: |-
