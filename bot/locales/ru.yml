--- conflicted
+++ resolved
@@ -321,7 +321,10 @@
   <u><b>✔️ QR-код успешно активирован</b></u>
 
   <b>Участник:</b> {{.FIO}} (@{{.Username}})
-<<<<<<< HEAD
+event_qr_activated: |-
+  <u><b>✔️ QR-код успешно активирован</b></u>
+
+  <b>Мероприятие:</b> {{.Name}}
 
 # notifications
 event_notification_day: |-
@@ -348,12 +351,6 @@
 
   <b>👤 Количество участников: {{.ParticipantsCount}}</b>
 
-=======
-event_qr_activated: |-
-  <u><b>✔️ QR-код успешно активирован</b></u>
-
-  <b>Мероприятие:</b> {{.Name}}
->>>>>>> aa043f43
 #admin menu
 admin_menu_text: |-
   <b>Админ-меню:</b>
