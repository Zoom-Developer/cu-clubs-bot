package handlers

import (
	"context"
<<<<<<< HEAD
	"time"
=======
	"errors"
	"strings"

	"github.com/Badsnus/cu-clubs-bot/bot/internal/adapters/database/redis/codes"
	"github.com/Badsnus/cu-clubs-bot/bot/internal/adapters/database/redis/emails"
	"github.com/Badsnus/cu-clubs-bot/bot/internal/adapters/database/redis/states"
	"github.com/Badsnus/cu-clubs-bot/bot/pkg/logger"
	"github.com/redis/go-redis/v9"
>>>>>>> 82f857a9

	"github.com/Badsnus/cu-clubs-bot/bot/cmd/bot"
	"github.com/Badsnus/cu-clubs-bot/bot/internal/adapters/database/postgres"
	"github.com/Badsnus/cu-clubs-bot/bot/internal/adapters/database/redis/state"
	"github.com/Badsnus/cu-clubs-bot/bot/internal/domain/entity"
	"github.com/Badsnus/cu-clubs-bot/bot/internal/domain/service"
	"github.com/Badsnus/cu-clubs-bot/bot/pkg/smtp"

	"github.com/spf13/viper"
	tele "gopkg.in/telebot.v3"
	"gopkg.in/telebot.v3/layout"
)

type userService interface {
	Create(ctx context.Context, user entity.User) (*entity.User, error)
	Get(ctx context.Context, userID int64) (*entity.User, error)
	SendAuthCode(ctx context.Context, email string) (string, string, error)
}

type UserHandler struct {
<<<<<<< HEAD
	userService   userService
	statesStorage *redis.StatesStorage
	layout        *layout.Layout
=======
	userService userService

	statesStorage *states.Storage
	codesStorage  *codes.Storage
	emailsStorage *emails.Storage

	layout *layout.Layout
>>>>>>> 82f857a9
}

func NewUserHandler(b *bot.Bot) *UserHandler {
	userStorage := postgres.NewUserStorage(b.DB)
	studentDataStorage := postgres.NewStudentDataStorage(b.DB)
	smtpClient := smtp.NewClient(b.SMTPDialer)

	return &UserHandler{
		userService:   service.NewUserService(userStorage, studentDataStorage, smtpClient),
		statesStorage: states.NewStorage(b),
		codesStorage:  codes.NewStorage(b),
		emailsStorage: emails.NewStorage(b),
		layout:        b.Layout,
	}
}

func (h UserHandler) OnStart(c tele.Context) error {
	_, err := h.userService.Get(context.Background(), c.Sender().ID)
	if err != nil {
		authCode := c.Message().Payload
		if authCode == "" {
			return c.Send(
				h.layout.Text(c, "personal_data_agreement_text"),
				h.layout.Markup(c, "personalData:agreementMenu"),
			)
		}

		var code codes.Code
		code, err = h.codesStorage.Get(c.Sender().ID)
		if err != nil {
			return c.Send(
				h.layout.Text(c, "session_expire"),
			)
		}

		if authCode != code.Code {
			return c.Send(
				h.layout.Text(c, "something_went_wrong"),
			)
		}

		data := strings.Split(code.CodeContext, ";")
		email, fio := data[0], data[1]

		user := entity.User{
			ID:    c.Sender().ID,
			Role:  entity.Student,
			Email: email,
			FIO:   fio,
		}

		_, err = h.userService.Create(context.Background(), user)
		if err != nil {
			return c.Send(
				h.layout.Text(c, "technical_issues"),
			)
		}

		h.statesStorage.Clear(c.Sender().ID)
		h.codesStorage.Clear(c.Sender().ID)
		h.emailsStorage.Clear(c.Sender().ID)

		return c.Send(
			h.layout.Text(c, "start"),
			h.layout.Markup(c, "mainMenu:open"),
		)
	}

	return c.Send(
		h.layout.Text(c, "start"),
		h.layout.Markup(c, "mainMenu:open"),
	)
}

func (h UserHandler) OnDeclinePersonalDataAgreement(c tele.Context) error {
	return c.Edit(
		h.layout.Text(c, "decline_personal_data_agreement_text"),
	)
}

func (h UserHandler) OnAcceptPersonalDataAgreement(c tele.Context) error {
	return c.Edit(
		h.layout.Text(c, "auth_menu_text"),
		h.layout.Markup(c, "auth:menu"),
	)
}

func (h UserHandler) OnExternalUserAuth(c tele.Context) error {
	h.statesStorage.Set(c.Sender().ID, state.WaitingExternalUserFio, "", viper.GetDuration("bot.session.ttl"))

	return c.Edit(
		h.layout.Text(c, "fio_request"),
		h.layout.Markup(c, "auth:backToMenu"),
	)
}

func (h UserHandler) OnGrantUserAuth(c tele.Context) error {
	granChatID := int64(viper.GetInt("bot.grant-chat-id"))
	member, err := c.Bot().ChatMemberOf(&tele.Chat{ID: granChatID}, &tele.User{ID: c.Sender().ID})
	if err != nil {
		return c.Send(
			h.layout.Text(c, "technical_issues"),
		)
	}

	if member.Role != tele.Creator && member.Role != tele.Administrator && member.Role != tele.Member {
		return c.Send(
			h.layout.Text(c, "grant_user_required"),
			h.layout.Markup(c, "auth:backToMenu"),
		)
	}

	h.statesStorage.Set(c.Sender().ID, state.WaitingGrantUserFio, "", viper.GetDuration("bot.session.ttl"))
	return c.Edit(
		h.layout.Text(c, "fio_request"),
		h.layout.Markup(c, "auth:backToMenu"),
	)
}

func (h UserHandler) OnStudentAuth(c tele.Context) error {
	h.statesStorage.Set(c.Sender().ID, state.WaitingStudentEmail, "", viper.GetDuration("bot.session.ttl"))

	return c.Edit(
		h.layout.Text(c, "email_request"),
		h.layout.Markup(c, "auth:backToMenu"),
	)
}

func (h UserHandler) OnBackToAuthMenu(c tele.Context) error {
	return c.Edit(
		h.layout.Text(c, "auth_menu_text"),
		h.layout.Markup(c, "auth:menu"),
	)
}

func (h UserHandler) OnResendEmailConfirmationCode(c tele.Context) error {
	_, err := h.codesStorage.Get(c.Sender().ID)
	if err != nil && !errors.Is(err, redis.Nil) {
		return c.Send(
			h.layout.Text(c, "technical_issues"),
		)
	}

	var data, code string
	var email emails.Email
	if errors.Is(err, redis.Nil) {
		email, err = h.emailsStorage.Get(c.Sender().ID)
		if err != nil && !errors.Is(err, redis.Nil) {
			return c.Send(
				h.layout.Text(c, "technical_issues"),
			)
		}

		if errors.Is(err, redis.Nil) {
			return c.Send(
				h.layout.Text(c, "session_expire"),
			)
		}

		data, code, err = h.userService.SendAuthCode(context.Background(), email.Email)
		if err != nil {
			return c.Send(
				h.layout.Text(c, "technical_issues"),
			)
		}

		h.emailsStorage.Set(c.Sender().ID, email.Email, "", viper.GetDuration("bot.session.email-ttl"))
		h.codesStorage.Set(c.Sender().ID, code, data, viper.GetDuration("bot.session.auth-ttl"))

		return c.Edit(
			h.layout.Text(c, "email_confirmation_code_request"),
			h.layout.Markup(c, "auth:resendMenu"),
		)
	}

	return c.Edit(
		h.layout.Text(c, "resend_timeout"),
		h.layout.Markup(c, "auth:resendMenu"),
	)
}

func (h UserHandler) SendMainMenu(c tele.Context) error {
	return c.Send(
		h.layout.Text(c, "main_menu_text", c.Sender().Username),
		h.layout.Markup(c, "mainMenu:open"),
	)
}

func (h UserHandler) EditMainMenu(c tele.Context) error {
	return c.Edit(
		h.layout.Text(c, "main_menu_text", c.Sender().Username),
		h.layout.Markup(c, "mainMenu:open"),
	)
}

func (h UserHandler) Hide(c tele.Context) error {
	return c.Delete()
}

func (h UserHandler) Information(c tele.Context) error {
	return c.Edit(
		h.layout.Text(c, "info_text"),
		h.layout.Markup(c, "information"),
	)
}<|MERGE_RESOLUTION|>--- conflicted
+++ resolved
@@ -2,9 +2,6 @@
 
 import (
 	"context"
-<<<<<<< HEAD
-	"time"
-=======
 	"errors"
 	"strings"
 
@@ -13,7 +10,6 @@
 	"github.com/Badsnus/cu-clubs-bot/bot/internal/adapters/database/redis/states"
 	"github.com/Badsnus/cu-clubs-bot/bot/pkg/logger"
 	"github.com/redis/go-redis/v9"
->>>>>>> 82f857a9
 
 	"github.com/Badsnus/cu-clubs-bot/bot/cmd/bot"
 	"github.com/Badsnus/cu-clubs-bot/bot/internal/adapters/database/postgres"
@@ -34,11 +30,6 @@
 }
 
 type UserHandler struct {
-<<<<<<< HEAD
-	userService   userService
-	statesStorage *redis.StatesStorage
-	layout        *layout.Layout
-=======
 	userService userService
 
 	statesStorage *states.Storage
@@ -46,7 +37,6 @@
 	emailsStorage *emails.Storage
 
 	layout *layout.Layout
->>>>>>> 82f857a9
 }
 
 func NewUserHandler(b *bot.Bot) *UserHandler {
@@ -64,6 +54,7 @@
 }
 
 func (h UserHandler) OnStart(c tele.Context) error {
+	logger.Log.Errorf("User ID: %d", c.Sender().ID)
 	_, err := h.userService.Get(context.Background(), c.Sender().ID)
 	if err != nil {
 		authCode := c.Message().Payload
