--- conflicted
+++ resolved
@@ -3409,38 +3409,6 @@
 	return clubID, p, nil
 }
 
-<<<<<<< HEAD
-func usersToXLSX(users []dto.EventUser) (*bytes.Buffer, error) {
-	f := excelize.NewFile()
-
-	sheet := "Sheet1"
-	_ = f.SetCellValue(sheet, "A1", "ID")
-	_ = f.SetCellValue(sheet, "B1", "Фамилия")
-	_ = f.SetCellValue(sheet, "C1", "Имя")
-	_ = f.SetCellValue(sheet, "D1", "Отчество")
-	_ = f.SetCellValue(sheet, "E1", "Username")
-	_ = f.SetCellValue(sheet, "F1", "Посетил")
-
-	for i, user := range users {
-		fio := strings.Split(user.User.FIO, " ")
-
-		row := i + 2
-		_ = f.SetCellValue(sheet, "A"+strconv.Itoa(row), user.User.ID)
-		_ = f.SetCellValue(sheet, "B"+strconv.Itoa(row), fio[0])
-		_ = f.SetCellValue(sheet, "C"+strconv.Itoa(row), fio[1])
-		_ = f.SetCellValue(sheet, "D"+strconv.Itoa(row), fio[2])
-		_ = f.SetCellValue(sheet, "E"+strconv.Itoa(row), user.User.Username)
-		_ = f.SetCellValue(sheet, "F"+strconv.Itoa(row), user.UserVisit)
-	}
-
-	var buf bytes.Buffer
-	if err := f.Write(&buf); err != nil {
-		return nil, err
-	}
-
-	return &buf, nil
-}
-=======
 //func usersToXLSX(users []dto.EventUser) (*bytes.Buffer, error) {
 //	f := excelize.NewFile()
 //
@@ -3470,5 +3438,4 @@
 //	}
 //
 //	return &buf, nil
-//}
->>>>>>> 2960a150
+//}