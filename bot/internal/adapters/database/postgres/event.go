--- conflicted
+++ resolved
@@ -2,11 +2,7 @@
 
 import (
 	"context"
-<<<<<<< HEAD
-	"fmt"
-=======
 	"github.com/Badsnus/cu-clubs-bot/bot/internal/domain/utils/location"
->>>>>>> 4dc0d64d
 	"time"
 
 	"github.com/Badsnus/cu-clubs-bot/bot/internal/domain/dto"
@@ -53,7 +49,6 @@
 // GetByClubID is a function that gets events by club_id with pagination from the database.
 func (s *EventStorage) GetByClubID(ctx context.Context, limit, offset int, order string, clubID string) ([]entity.Event, error) {
 	var events []entity.Event
-	fmt.Println(order)
 	err := s.db.WithContext(ctx).Where("club_id = ?", clubID).Order(order).Limit(limit).Offset(offset).Find(&events).Error
 	return events, err
 }
