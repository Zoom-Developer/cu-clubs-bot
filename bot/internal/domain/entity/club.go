--- conflicted
+++ resolved
@@ -1,11 +1,6 @@
 package entity
 
 import (
-<<<<<<< HEAD
-	"github.com/lib/pq"
-	"gorm.io/gorm"
-=======
->>>>>>> caed224f
 	"time"
 
 	"github.com/lib/pq"
