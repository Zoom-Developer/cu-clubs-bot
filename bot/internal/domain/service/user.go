--- conflicted
+++ resolved
@@ -116,13 +116,12 @@
 	return s.userStorage.GetUsersByEventID(ctx, eventID)
 }
 
-<<<<<<< HEAD
 func (s *UserService) GetEventUsers(ctx context.Context, eventID string) ([]dto.EventUser, error) {
 	return s.userStorage.GetEventUsers(ctx, eventID)
-=======
+}
+
 func (s *UserService) GetUsersByClubID(ctx context.Context, clubID string) ([]entity.User, error) {
 	return s.userStorage.GetUsersByClubID(ctx, clubID)
->>>>>>> e1ebb3fb
 }
 
 func (s *UserService) GetUserEvents(ctx context.Context, userID int64, limit, offset int) ([]dto.UserEvent, error) {
